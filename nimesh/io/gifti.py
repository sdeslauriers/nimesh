--- conflicted
+++ resolved
@@ -464,14 +464,6 @@
                       RuntimeWarning)
     label_array = label_arrays[0]
     labels = label_array.data
-<<<<<<< HEAD
-
-    if 'name' in label_array.metadata:
-        name = label_array.metadata['name']
-    else:
-        name = ''
-=======
->>>>>>> 4a4920b1
 
     # If a segmentation name was not saved, tell the user and give it a name.
     if 'name' in label_array.metadata:
